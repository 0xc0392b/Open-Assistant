--- conflicted
+++ resolved
@@ -25,18 +25,12 @@
     )
 
 
-<<<<<<< HEAD
 class PretrainDatasetEntry(BaseModel):
     text: str | None = None
 
 
-class DatasetEntry(BaseModel):
-    questions: list[str]
-    answers: list[str] | list[list[str]]
-=======
 class Sentence(BaseModel):
     content: str
->>>>>>> 6df160c5
     context: str | None = None
     lang: str | None = None
     length: int | None = None
@@ -77,6 +71,7 @@
             system_tag_key_values = "\n".join([f"{k}: {v}" for k, v in relevant_system_infos])
             system_tag = f"{QA_SPECIAL_TOKENS['System']}{system_tag_key_values}\n{eos_token}"
             return system_tag
+
 
 class DatasetEntry(BaseModel):
     questions: list[Sentence]

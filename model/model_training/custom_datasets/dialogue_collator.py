--- conflicted
+++ resolved
@@ -64,15 +64,6 @@
                     list(map(lambda x: x[1], flatten_message["offset_mapping"])),
                 )
             )
-<<<<<<< HEAD
-            label_mask = np.array(list(map(lambda x: x % 2 == 1, message_indices)))
-            label_mask[-1] = False  # make sure last token is inactive, has an effect only when truncatting
-            # try:
-            #     label_mask[[i for i in range(len(message_indices)) if message_indices[i] == -2][0] - 1] = True
-            # except IndexError:
-            #     # due to truncation, we might not have the last termination token
-            #     label_mask[-1] = False
-=======
 
             if self.max_length and len(message_indices) > self.max_length:
                 offset = random.randint(0, len(message_indices) - self.max_length)
@@ -87,7 +78,6 @@
             else:
                 label_mask = np.ones(len(message_indices), dtype=bool)
             label_mask[-1] = False  # make sure last token is inactive, has an effect only when truncating
->>>>>>> feae2091
 
             label_masks.append(label_mask)
             if len(flatten_message["input_ids"]) < self.mix_length_threshold and self.samples_mixing:

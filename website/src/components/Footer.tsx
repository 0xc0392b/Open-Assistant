--- conflicted
+++ resolved
@@ -1,11 +1,7 @@
 import Image from "next/image";
 import Link from "next/link";
-<<<<<<< HEAD
 
 import { Container, Text, useColorModeValue } from "@chakra-ui/react";
-=======
-import { Container } from "./Container";
->>>>>>> 78674667
 
 export function Footer() {
 
@@ -25,7 +21,6 @@
                 Conversational AI for everyone.
               </p>
             </div>
-<<<<<<< HEAD
           </div>
           <nav className="flex justify-center gap-20">
             <div className="flex flex-col text-sm leading-7">
@@ -37,7 +32,8 @@
                 <Link href="#join-us" aria-label="Join Us" className="hover:underline underline-offset-2">
                   Join Us
                 </Link>
-=======
+              </div>
+            </div>
             <nav className="flex justify-center gap-20">
               <div className="flex flex-col text-sm leading-7">
                 <b>Information</b>
@@ -49,20 +45,8 @@
                     Join Us
                   </Link>
                 </div>
->>>>>>> 78674667
               </div>
-            </div>
-            <div className="flex flex-col text-sm leading-7">
-              <b>Legal</b>
-              <div className="flex flex-col leading-5">
-                <Link href="#" aria-label="Privacy Policy" className="hover:underline underline-offset-2">
-                  Privacy Policy
-                </Link>
-                <Link href="#" aria-label="Terms of Service" className="hover:underline underline-offset-2">
-                  Terms of Service
-                </Link>
-              </div>
-            </div>
+            </nav>
             <div className="flex flex-col text-sm leading-7">
               <b>Connect</b>
               <div className="flex flex-col leading-5">

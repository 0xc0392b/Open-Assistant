--- conflicted
+++ resolved
@@ -24,34 +24,6 @@
     onReplyChanged({ content: { ranking: newRanking }, state: "VALID" });
   };
 
-<<<<<<< HEAD
-  const sortables = tasks[0].task.replies ? "replies" : "prompts";
-
-  return (
-    <div className={`p-12 ${mainBgClasses}`}>
-      <SurveyCard className="max-w-7xl mx-auto h-fit mb-24">
-        <h5 className="text-lg font-semibold mb-4">Instructions</h5>
-        <p className="text-lg py-1">
-          Given the following {sortables}, sort them from best to worst, best being first, worst being last.
-        </p>
-        {messages ? <MessageTable messages={messages} /> : null}
-        <Sortable items={tasks[0].task[sortables]} onChange={setRanking} className="my-8" />
-      </SurveyCard>
-
-      <TaskControlsOverridable
-        tasks={tasks}
-        isValid={ranking.length === tasks[0].task[sortables].length}
-        prepareForSubmit={() => setRanking(tasks[0].task[sortables].map((_, idx) => idx))}
-        onSubmitResponse={submitResponse}
-        onSkipTask={(task, reason) => {
-          setRanking([]);
-          onSkipTask(task, reason);
-        }}
-        onNextTask={onNextTask}
-      />
-    </div>
-=======
-  const valid_labels = task.valid_labels;
   const sortables = task.replies ? "replies" : "prompts";
 
   return (
@@ -60,9 +32,8 @@
       <p className="text-lg py-1">
         Given the following {sortables}, sort them from best to worst, best being first, worst being last.
       </p>
-      <MessageTable messages={messages} valid_labels={valid_labels} />
+      <MessageTable messages={messages} />
       <Sortable items={task[sortables]} onChange={onRank} className="my-8" />
     </SurveyCard>
->>>>>>> c794c2d8
   );
 };
--- conflicted
+++ resolved
@@ -1,8 +1,4 @@
-<<<<<<< HEAD
 import { Button, Container, Flex, useColorModeValue } from "@chakra-ui/react";
-=======
-import { Flex } from "@chakra-ui/react";
->>>>>>> 2d982592
 import Head from "next/head";
 import { useState } from "react";
 import { SkipButton } from "src/components/Buttons/Skip";
@@ -22,13 +18,9 @@
    * The best reply will have index 0, and the worst is the last.
    */
   const [ranking, setRanking] = useState<number[]>([]);
-<<<<<<< HEAD
+  
   const bg = useColorModeValue("gray.100", "gray.800");
-  const { isLoading } = useSWRImmutable("/api/new_task/rank_assistant_replies", fetcher, {
-=======
-
   const { isLoading, mutate } = useSWRImmutable("/api/new_task/rank_assistant_replies", fetcher, {
->>>>>>> 2d982592
     onSuccess: (data) => {
       setTasks([data]);
     },
